--- conflicted
+++ resolved
@@ -13,13 +13,9 @@
 	"go.opentelemetry.io/otel/trace"
 )
 
-<<<<<<< HEAD
+type customAttributesCtxKeyType struct{}
+
 var customAttributesCtxKey = customAttributesCtxKeyType{}
-
-type customAttributesCtxKeyType struct{}
-=======
-type customAttributesCtxKey struct{}
->>>>>>> ea23cf4d
 
 var (
 	RequestBodyMaxSize  = 64 * 1024 // 64KB
@@ -198,7 +194,7 @@
 				}
 
 				// custom context values
-				if v := r.Context().Value(customAttributesCtxKey{}); v != nil {
+				if v := r.Context().Value(customAttributesCtxKey); v != nil {
 					switch attrs := v.(type) {
 					case []slog.Attr:
 						attributes = append(attributes, attrs...)
@@ -227,14 +223,14 @@
 }
 
 func AddCustomAttributes(r *http.Request, attr slog.Attr) {
-	v := r.Context().Value(customAttributesCtxKey{})
+	v := r.Context().Value(customAttributesCtxKey)
 	if v == nil {
-		*r = *r.WithContext(context.WithValue(r.Context(), customAttributesCtxKey{}, []slog.Attr{attr}))
+		*r = *r.WithContext(context.WithValue(r.Context(), customAttributesCtxKey, []slog.Attr{attr}))
 		return
 	}
 
 	switch attrs := v.(type) {
 	case []slog.Attr:
-		*r = *r.WithContext(context.WithValue(r.Context(), customAttributesCtxKey{}, append(attrs, attr)))
+		*r = *r.WithContext(context.WithValue(r.Context(), customAttributesCtxKey, append(attrs, attr)))
 	}
 }